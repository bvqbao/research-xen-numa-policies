--- conflicted
+++ resolved
@@ -31,16 +31,11 @@
 #define L1_PAGE_BITS ( (ENTRIES_PER_L1_PAGETABLE - 1) << PAGE_SHIFT )
 
 
-<<<<<<< HEAD
-/* adapted from asm-xen/page.h */
-static inline unsigned long machine_to_phys(domid_t domain, 
-=======
 void pdb_linux_process_details (unsigned long cr3, int pid, char *buffer);
 
 
 /* adapted from asm-xen/page.h */
 static inline unsigned long machine_to_phys(unsigned long cr3,
->>>>>>> ade82aa1
                                             unsigned long machine)
 {
   unsigned long phys;
