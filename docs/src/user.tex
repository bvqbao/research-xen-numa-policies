\documentclass[11pt,twoside,final,openright]{xenstyle}
\usepackage{a4,graphicx,setspace,times}
\setstretch{1.15}
%\input{style.tex}

\begin{document}

% TITLE PAGE
\pagestyle{empty}
\begin{center}
\vspace*{\fill}
\includegraphics{figs/xenlogo.eps}
\vfill
\vfill
\vfill
\begin{tabular}{l}
{\Huge \bf Users' manual} \\[4mm]
{\huge Xen v2.0 for x86} \\[80mm]

{\Large Xen is Copyright (c) 2004, The Xen Team} \\[3mm]
{\Large University of Cambridge, UK} \\[20mm]
{\large Last updated on 26th October, 2004}
\end{tabular}
\vfill
\end{center}
\cleardoublepage

% TABLE OF CONTENTS
\pagestyle{plain}
\pagenumbering{roman}
{ \parskip 0pt plus 1pt
  \tableofcontents }
\cleardoublepage

% PREPARE FOR MAIN TEXT
\pagenumbering{arabic}
\raggedbottom
\widowpenalty=10000
\clubpenalty=10000
\parindent=0pt
\parskip=5pt
\renewcommand{\topfraction}{.8}
\renewcommand{\bottomfraction}{.8}
\renewcommand{\textfraction}{.2}
\renewcommand{\floatpagefraction}{.8}
\setstretch{1.15}

\newcommand{\path}[1]{{\tt #1}}

\part{Introduction and Tutorial}
\chapter{Introduction}

{\bf
DISCLAIMER: This documentation is currently under active development
and as such there may be mistakes and omissions --- watch out for
these and please report any you find to the developer's mailing list.
Contributions of material, suggestions and corrections are welcome.
}

<<<<<<< HEAD
\vspace{5mm}

Xen is a { \em paravirtualising } virtual machine monitor (VMM), or
`hypervisor', for the x86 processor architecture.  Xen can securely
execute multiple virtual machines on a single physical system with
close-to-native performance.  The virtual machine technology
facilitates enterprise-grade functionality, including:
=======
Xen is a { \em paravirtualising } virtual machine monitor (VMM) or
`Hypervisor' for the x86 processor architecture.  Xen can securely
multiplex heterogeneous virtual machines on a single physical with
near-native performance.  The virtual machine technology facilitates
enterprise-grade functionality, including:
>>>>>>> 60eba9b0

\begin{itemize}
\item Virtual machines with performance nearly identical to native
  hardware.
\item Live migration of running virtual machines.
\item Excellent hardware support (supports most Linux device drivers).
\item Suspend to disk / resume from disk of running virtual machines.
\item Transparent copy-on-write disks for simple sharing across VMs.
\item Sandboxed, restartable device drivers.
\end{itemize}

Paravirtualisation allows very high performance virtual machine
technology, even on architectures like x86 that are traditionally
hard to virtualise.
The drawback of this approach is that it requires operating systems to
be {\em ported} to run on Xen.  This process is similar to a port of
an operating system to a new hardware platform, although the process
is simplified because the paravirtual machine architecture is very
similar to the underlying native hardware. Although operating system
kernels must explicitly support Xen, a key feature is that user space
applications and libraries {\em do not} require modification.

Xen support is available for increasingly many operating systems:
right now, Linux 2.4, Linux 2.6 and NetBSD are available for Xen 2.0.
We expect that Xen support will ultimately be integrated into the
official releases of Linux, NetBSD, FreeBSD and Dragonfly BSD. 
Other OS ports, including Plan 9, are in progress.

%Even running multiple copies of Linux can be very useful, providing a
%means of containing faults to one OS image, providing performance
%isolation between the various OS instances and trying out multiple
%distros.

Possible usage scenarios for Xen include:
\begin{description}
\item [Kernel development.] Test and debug kernel modifications in a
      sandboxed virtual machine --- no need for a separate test
      machine.
\item [Multiple OS configurations.] Run multiple operating systems
      simultaneously, for instance for compatibility or QA purposes.
\item [Server consolidation.] Move multiple servers onto one box,
      provided performance and fault isolation at virtual machine
      boundaries.
\item [Cluster computing.] Improve manageability and efficiency by
      running services in virtual machines, isolated from
      machine-specifics and load balance using live migration.
\item [High availability computing.] Run device drivers in sandboxed
      domains for increased robustness.
\item [Hardware support for custom OSes.] Export drivers from a
      mainstream OS (e.g. Linux) with good hardware support
      to your custom OS, avoiding the need for you to port existing
      drivers to achieve good hardware support.
\end{description}

<<<<<<< HEAD
\section{Structure of a Xen-Based System}

A Xen system has multiple layers, the lowest and most privileged of
which is Xen itself. Xen in turn may host multiple {\em guest}
operating systems, each of which is executed within a secure virtual
machine (in Xen terminology, a {\em domain}). Domains are scheduled by
Xen to make effective use of the available physical CPUs.  Each guest
OS manages its own applications, which includes responsibility for
scheduling each application within the time allotted to the VM by Xen.
=======
\section{Features}

\subsection{High level structure}
>>>>>>> 60eba9b0

The first domain, {\em Domain 0}, is created automatically when the
system boots and has special management privileges. Domain 0 builds
other domains and manages their virtual devices. It also performs
suspend, resume and migration of virtual machines. Where one is
required, the X server is also run in domain 0.

<<<<<<< HEAD
=======
One of the domains --- { \em Domain 0 } --- is privileged.  It is
started by Xen at system boot and is responsible for initialising and
managing the whole machine.  Domain 0 builds other domains and manages
their virtual devices.  It also performs suspend, resume and
migration of other virtual machines.  Where it is used, the X server
is also run in domain 0.

>>>>>>> 60eba9b0
Within Domain 0, a process called `Xend' runs to manage the system.
Xend is responsible for managing virtual machines and providing access
to their consoles.  Commands are issued to Xend over an HTTP
interface, either from a command-line tool or from a web browser.

<<<<<<< HEAD
\section{Hardware Support}

Xen currently runs only on the x86 architecture (however, ports to other
architectures, including x86/64 and IA64, are in progress).
=======
XXX need diagram(s) here to make this make sense

\subsection{Paravirtualisation}

Paravirtualisation allows very high performance virtual machine
technology, even on architectures (like x86) which are traditionally
hard to virtualise.

Paravirtualisation requires guest operating systems to be { \em ported
} to run on the VMM.  This process is similar to a port of an
operating system to a new hardware platform.  Although operating
system kernels must explicitly support Xen in order to run in a
virtual machine, { \em user space applications and libraries
do not require modification }.

\subsection{Scalability}

We've successfully booted over 128 copies of Linux on the same machine
(a dual CPU hyperthreaded Xeon box) but we imagine that it would be
more normal to use some smaller number, perhaps 10-20.

A common question is `how many virtual machines can I run on hardware
xyz?'. The answer is very application dependent, but the rule of thumb
is that you should expect to be able to run the same workload under
multiple guest OSes that you could run under a single Linux instance,
with an additional overhead of a few MB per OS instance.  This is
possible because of the low overhead of Xen's virtualisation strategy.

\subsection{Live Migration}

One key feature in this new release of Xen is `live migration'. This
enables virtual machines instances to be dynamically moved between
physical Xen machines, with typical {\em downtimes of just a few tens
of milliseconds}. The migration is almost imperceptible, even for
interactive users.

Live migration is very useful for admins that want to take a node down
for maintenance, or to load balance a large number of virtual machines
across a cluster.

\section{Hardware Support}

Xen currently runs on the x86 architecture, but could in principle be
ported to others. In fact, it would have been rather easier to write
Xen for pretty much any other architecture as x86 is particularly
tricky to handle. A good description of Xen's design, implementation
and performance is contained in the October 2003 SOSP paper, available
at:\\
{\tt http://www.cl.cam.ac.uk/netos/papers/2003-xensosp.pdf}\\
Work to port Xen to x86\_64 and IA64 is currently underway.

>>>>>>> 60eba9b0
Xen requires a `P6' or newer processor (e.g. Pentium Pro, Celeron,
Pentium II, Pentium III, Pentium IV, Xeon, AMD Athlon, AMD Duron).
Multiprocessor machines are supported, and we also have basic support
for HyperThreading (SMT), although this remains a topic for ongoing
research.  As mentioned above, a port specifically for x86/64 is in
progress, although Xen already runs on such systems in 32-bit legacy
mode.

Xen can currently use up to 4GB of memory.  It is possible for x86
machines to address up to 64GB of physical memory but there are no
plans to support these systems.  The x86\_64 port is the planned route
to supporting more than 4GB of memory.

Xen offloads most of the hardware support issues to the guest OS
running in Domain 0.  Xen itself only contains code to detect and
start additional processors, set up interrupt routing and perform PCI
bus enumeration.  Device drivers run within a privileged guest OS
rather than within Xen itself, meaning that we should be
compatible with the majority of device hardware supported by Linux.
The default XenLinux build contains support for relatively modern
server-class network and disk hardware, but you can add support for
other hardware by configuring your XenLinux kernel in the normal way
(e.g. \verb_# make ARCH=xen menuconfig_).

\section{History}


<<<<<<< HEAD
Xen was originally developed by the Systems Research Group at the
University of Cambridge Computer Laboratory as part of the XenoServers
project, funded by UK-EPSRC.
XenoServers aim to provide a `public infrastructure for
=======
`Xen' is a Virtual Machine Monitor (VMM) originally developed by the
Systems Research Group of the University of Cambridge Computer
Laboratory, as part of the UK-EPSRC funded XenoServers project.

The XenoServers project aims to provide a `public infrastructure for
>>>>>>> 60eba9b0
global distributed computing', and Xen plays a key part in that,
allowing us to efficiently partition a single machine to enable
multiple independent clients to run their operating systems and
applications in an environment providing protection, resource
isolation and accounting.  The project web page contains further
information along with pointers to papers and technical reports:
{\tt http://www.cl.cam.ac.uk/xeno}

Xen has since grown into a project in its own right, enabling us to
investigate interesting research issues regarding the best techniques
for virtualising resources such as the CPU, memory, disk and network.
The project has been bolstered by support from Intel Research
Cambridge, and HP Labs, who are now working closely with us.

Xen was first described in the 2003 paper at SOSP\footnote{\tt
http://www.cl.cam.ac.uk/netos/papers/2003-xensosp.pdf}, and the
first public release (1.0) was made in October 2003.  Since
then, Xen has been extensively developed and is now used in production
scenarios on multiple sites.

Xen 2.0 feature greatly enhanced hardware support, configuration
flexibility, usability and a larger complement of supported operating
systems. We think that Xen has the potential to become {\em the}
definitive open source virtualisation solution and will work to
conclusively achieve that position.

\chapter{Installation}

The Xen distribution includes three main components:  Xen itself,
utilities to convert a standard Linux tree to run on Xen and the
userspace tools required to operate a Xen-based system.

This manual describes how to install the Xen 2.0 distribution from
source.  Alternatively, there may be packages available for your
operating system distribution.

\section{Prerequisites}
\label{sec:prerequisites}
\begin{itemize}
\item i686-class CPU or newer
\item A working installation of your favourite Linux distribution.
\item A working installation of the GRUB bootloader.
\item An installation of Twisted v1.3 or above (see {\tt
http://www.twistedmatrix.com}).  There may be a package available for
your distribution; alternatively it can be installed by running {\tt \#
make install-twisted} in the root of the Xen source tree.
\item Python logging package (see {\tt http://www.red-dove.com/})
\item The Linux bridge control tools (see {\tt
http://bridge.sourceforge.net}).  There may be packages of these tools
available for your distribution.
\item Linux IP Routing Tools
\item make
\item gcc
\item libcurl
\item zlib-dev
\item python-dev
\item python2.3-pycurl
\item python2.3-twisted
\end{itemize}

\section{Install Bitkeeper (Optional)}

To fetch a local copy, first download the BitKeeper tools.
Download instructions must be obtained by filling out the provided
form at: \\ {\tt
http://www.bitmover.com/cgi-bin/download.cgi }

The BitKeeper install program is designed to be run with X.  If X is
not available, you can specify the install directory on the command
line.

\section{Download the Xen source code}

\subsection{Using Bitkeeper}

The public master BK repository for the 2.0 release lives at: \\
{\tt bk://xen.bkbits.net/xen-2.0.bk}.  You can use Bitkeeper to
download it and keep it updated with the latest features and fixes.

Change to the directory in which you want to put the source code, then
run:
\begin{verbatim}
# bk clone bk://xen.bkbits.net/xen-2.0.bk
\end{verbatim}

Under your current directory, a new directory named `xen-2.0.bk' has
been created, which contains all the source code for the Xen
hypervisor and the Xen tools.  The directory also contains `sparse' OS
source trees, containing only the files that require changes to allow
the OS to run on Xen.

Once you have cloned the repository, you can update to the newest
changes to the repository by running:
\begin{verbatim}
# cd xen-2.0.bk # to change into the local repository
# bk pull       # to update the repository
\end{verbatim}

\subsection{Without Bitkeeper}

The Xen source tree is also available in gzipped tarball form from the
Xen downloads page:\\
{\tt http://www.cl.cam.ac.uk/Research/SRG/netos/xen/downloads.html}.
Prebuilt tarballs are also available from this page but are very large.

\section{The distribution}

The Xen source code repository is structured as follows:

\begin{description}
\item[\path{tools/}] Xen node controller daemon (Xend), command line tools, 
  control libraries
\item[\path{xen/}] The Xen hypervisor itself.
\item[\path{linux-2.4.27-xen-sparse/}] Xen support for Linux 2.4
\item[\path{linux-2.6.9-xen-sparse/}] Xen support for Linux 2.6
\item[\path{linux-2.6.9-patches/}] Experimental patches for Linux 2.6
\item[\path{netbsd-2.0-xen-sparse/}] Xen support for NetBSD 2.0
\item[\path{docs/}] various documentation files for users and developers
\item[\path{extras/}] currently this contains the Mini OS, aimed at developers
\end{description}

\section{Build and install}

The Xen makefile includes a target `world' that will do the
following:

\begin{itemize}
\item Build Xen
\item Build the control tools, including Xend
\item Download (if necessary) and unpack the Linux 2.6 source code,
      and patch it for use with Xen
\item Build a Linux kernel to use in domain 0 and a smaller
      unprivileged kernel, which can optionally be used for
      unprivileged virtual machines.
\end{itemize}

Inspect the Makefile if you want to see what goes on during a build.
Building Xen and the tools is straightforward, but XenLinux is more
complicated.  The makefile needs a `pristine' Linux kernel tree which
it will then add the Xen architecture files to.  You can tell the
makefile the location of the appropriate Linux compressed tar file by
setting the LINUX\_SRC environment variable, e.g. \\
\verb!# LINUX_SRC=/tmp/linux-2.6.8.1.tar.bz2 make world! \\ or by
placing the tar file somewhere in the search path of {\tt
LINUX\_SRC\_PATH} which defaults to `{\tt .:..}'.  If the makefile
can't find a suitable kernel tar file it attempts to download it from
kernel.org (this won't work if you're behind a firewall).

After untaring the pristine kernel tree, the makefile uses the {\tt
mkbuildtree} script to add the Xen patches to the kernel.  It then
builds two different XenLinux images, one with a `-xen0' extension
which contains hardware device drivers and drivers for Xen's virtual
devices, and one with a `-xenU' extension that just contains the
virtual ones.

The procedure is similar to build the Linux 2.4 port: \\
\verb!# LINUX_SRC=/path/to/linux2.4/source make linux24!

The NetBSD port can be built using: \\ \verb!# make netbsd! \\ The
NetBSD port is built using a snapshot of the netbsd-2-0 cvs branch.
The snapshot is downloaded as part of the build process, if it is not
yet present in the {\tt NETBSD\_SRC\_PATH} search path.  The build
process also downloads a toolchain which includes all the tools
necessary to build the NetBSD kernel under Linux.

If you have an SMP machine you may wish to give the {\tt '-j4'}
argument to make to get a parallel build.

If you have an existing Linux kernel configuration that you would like
to use for domain 0, you should copy it to
install/boot/config-2.6.8.1-xen0.  During the first build, you may be
asked about some Xen-specific options.  We advise accepting the
defaults for these options.

\framebox{\parbox{5in}{
{\bf Distro specific:} \\
{\it Gentoo} --- if not using udev (most installations, currently), you'll need
to enable devfs and devfs mount at boot time in the xen0 config.
}}

The files produced by the build process are stored under the
\path{install/} directory.  To install them in their default
locations, do: \\
\verb_# make install_

Alternatively, users with special installation requirements may wish
to install them manually by copying the files to their appropriate
destinations.

Files in \path{install/boot/} include:
\begin{itemize}
\item \path{install/boot/xen.gz} The Xen 'kernel'
\item \path{install/boot/vmlinuz-2.6.8.1-xen0}  Domain 0 XenLinux kernel
\item \path{install/boot/vmlinuz-2.6.8.1-xenU}  Unprivileged XenLinux kernel
\end{itemize}

The difference between the two Linux kernels that are built is due to
the configuration file used for each.  The "U" suffixed unprivileged
version doesn't contain any of the physical hardware device drivers
--- it is 30\% smaller and hence may be preferred for your
non-privileged domains.  The `0' suffixed privileged version can be
used to boot the system, as well as in driver domains and unprivileged
domains.

The \path{install/boot} directory will also contain the config files
used for building the XenLinux kernels, and also versions of Xen and
XenLinux kernels that contain debug symbols (\path{xen-syms} and
\path{vmlinux-syms-2.6.8.1-xen0}) which are essential for interpreting crash
dumps.  Retain these files as the developers may wish to see them if
you post on the mailing list.

\section{Configuration}

\subsection{GRUB Configuration}

An entry should be added to \path{grub.conf} (often found under
\path{/boot/} or \path{/boot/grub/}) to allow Xen / XenLinux to boot.
This file is sometimes called \path{menu.lst}, depending on your
distribution.  The entry should look something like the following:

\begin{verbatim}
title Xen 2.0 / XenLinux 2.6.8.1
  kernel /boot/xen.gz dom0_mem=131072 com1=115200,8n1
  module /boot/vmlinuz-2.6.8.1-xen0 root=/dev/sda4 ro console=tty0 console=ttyS0
\end{verbatim}

The first line of the configuration (kernel...) tells GRUB where to
find Xen itself and what boot parameters should be passed to it (in
this case, setting domain 0's memory allocation and the settings for
the serial port).

The second line of the configuration describes the location of the
XenLinux kernel that Xen should start and the parameters that should
be passed to it (these are standard Linux parameters, identifying the
root device and specifying it be initially mounted read only and
instructing that console output be sent both to the screen and to the
serial port).

If you want to use an initrd, just add another {\tt module} line to
the configuration, as usual:
\begin{verbatim}
  module /boot/my_initrd.gz
\end{verbatim}

As always when installing a new kernel, it is recommended that you do
not remove the original contents of \path{menu.lst} --- you may want
to boot up with your old Linux kernel in future, particularly if you
have problems.

\framebox{\parbox{5in}{
{\bf Distro specific:} \\
{\it SuSE} --- Omit the {\tt ro} option from the XenLinux kernel
command line, since the partition won't be remounted rw during boot.
}}

\subsection{Serial Console}

In order to configure serial console output, it is necessary to add a
line into \path{/etc/inittab}.  The XenLinux console driver is
designed to make this procedure the same as configuring a normal
serial console.  Add the line:

{\tt c:2345:respawn:/sbin/mingetty ttyS0}

\subsection{TLS Libraries}

Users of the XenLinux 2.6 kernel should disable Thread Local Storage
(e.g. by doing a {\tt mv /lib/tls /lib/tls.disabled}) before
attempting to run with a XenLinux kernel.  You can always reenable it
by restoring the directory to its original location (i.e. {\tt mv
  /lib/tls.disabled /lib/tls}).

The TLS implementation uses segmentation in a way that is not
permissable under Xen.  If TLS is not disabled, an emulation mode is
used within Xen which reduces performance substantially and is not
guaranteed to work perfectly.

\section{Test the new install}

It should now be possible to restart the system and use Xen.  Reboot
as usual but choose the new Xen option when the Grub screen appears.

What follows should look much like a conventional Linux boot.  The
first portion of the output comes from Xen itself, supplying low level
information about itself and the machine it is running on.  The
following portion of the output comes from XenLinux itself.

You may see some errors during the XenLinux boot.  These are not
necessarily anything to worry about --- they may result from kernel
configuration differences between your XenLinux kernel and the one you
usually use.

When the boot completes, you should be able to log into your system as
usual.  If you are unable to log in to your system running Xen, you
should still be able to reboot with your normal Linux kernel.


\chapter{Starting a domain}

The first step in creating a new domain is to prepare a root
filesystem for it to boot off.  Typically, this might be stored in a
normal partition, an LVM or other volume manager partition, a disk
file or on an NFS server.

A simple way to do this is simply to boot from your standard OS
install CD and install the distribution into another partition on your
hard drive.

{\em N.b } you can boot with Xen and XenLinux without installing any
special userspace tools but will need to have the prerequisites
described in Section~\ref{sec:prerequisites} and the Xen control tools
installed before you proceed.

\section{From the web interface}

Boot the Xen machine and start Xensv (see Chapter~\ref{cha:xensv} for
more details) using the command: \\
\verb_# xensv start_ \\
This will also start Xend (see Chapter~\ref{cha:xend} for more information).

The domain management interface will then be available at {\tt
http://your\_machine:8080/}.  This provides a user friendly wizard for
starting domains and functions for managing running domains.

\section{From the command line}

Full details of the {\tt xm} tool are found in Chapter~\ref{cha:xm}.

This example explains how to use the \path{xmdefconfig} file.  If you
require a more complex setup, you will want to write a custom
configuration file --- details of the configuration file formats are
included in Chapter~\ref{cha:config}.

The \path{xmexample1} file is a simple template configuration file
for describing a single VM.

The \path{xmexample2} file is a template description that is intended
to be reused for multiple virtual machines.  Setting the value of the
{\tt vmid} variable on the {\tt xm} command line
fills in parts of this template.

Both of them can be found in \path{/etc/xen/}
\subsection{Editing \path{xmdefconfig}}

At minimum, you should edit the following variables in \path{/etc/xen/xmdefconfig}:

\begin{description}
\item[kernel] Set this to the path of the kernel you compiled for use
              with Xen. [e.g. {\tt kernel =
              '/root/xen-2.0.bk/install/boot/vmlinuz-2.4.27-xenU'}]
\item[memory] Set this to the size of the domain's memory in
megabytes. [e.g. {\tt memory = 64 } ]
\item[disk] Set the first entry in this list to calculate the offset
of the domain's root partition, based on the domain ID.  Set the
second to the location of \path{/usr} (if you are sharing it between
domains). [i.e. {\tt disk = ['phy:your\_hard\_drive\%d,sda1,w' \%
(base\_partition\_number + vmid), 'phy:your\_usr\_partition,sda6,r' ]}
\item[dhcp] Uncomment the dhcp variable, so that the domain will
receive its IP address from a DHCP server. [i.e. {\tt dhcp='dhcp'}]
\end{description}

You may also want to edit the {\bf vif} variable in order to choose
the MAC address of the virtual ethernet interface yourself.  For
example: \\ \verb_vif = ['mac=00:06:AA:F6:BB:B3']_\\ If you do not set
this variable, Xend will automatically generate a random MAC address
from an unused range.

If you don't have a \path{xmdefconfig} file, simply create your own 
by copying one of the \path{/etc/xen/xmexample} files.
\subsection{Starting the domain}

The {\tt xm} tool provides a variety of commands for managing domains.
Use the {\tt create} command to start new domains.  To start the
virtual machine with virtual machine ID 1.

\begin{verbatim}
# xm create -c vmid=1
\end{verbatim}

The {\tt -c} switch causes {\tt xm} to turn into the domain's console
after creation.  The {\tt vmid=1} sets the {\tt vmid} variable used in
the {\tt xmdefconfig} file.  The tool uses the
\path{/etc/xen/xmdefconfig} file, since no custom configuration file
was specified on the command line.

\section{Example: ttylinux}

Ttylinux is a very small Linux distribution, designed to
require very few resources.  We will use it as a concrete example of
how to start a Xen domain.  Most users will probably want to install a
more complex mainstream distribution once they have mastered the
basics.

\begin{enumerate}
\item Download the ttylinux disk image from XXX where from?
\item Create a configuration file like the following:
\begin{verbatim}
kernel = "/boot/vmlinuz-2.6.8.1-xenU" # or a 2.4 kernel or a xen0 kernel
memory = 64
name = "ttylinux"
cpu = -1 # leave to Xen to pick
nics = 1
ip = "1.2.3.4"
disk = ['file:/path/to/ttylinux-disk,sda1,w']
root = "/dev/sda1 ro"
\end{verbatim}
\item Now start the domain and connect to its console:
\begin{verbatim}
xm create -f configfile -c
\end{verbatim}
\item Login as root, password root.
\end{enumerate}

\section{Starting / Stopping domains automatically}

It is possible to have certain domains start automatically at boot
time and to have dom0 wait for all running domains to shutdown before
it shuts down the system.

To specify a domain is to start at boot-time, place its
configuration file (or a link to it) under \path{/etc/xen/auto/}.

A Sys-V style init script for RedHat and LSB-compliant systems is
provided and will be automatically copied to \path{/etc/init.d/}
during install.  You can then enable it in the appropriate way for
your distribution.

For instance, on RedHat:

\verb_# chkconfig --add xendomains_

By default, this will start the boot-time domains in runlevels 3, 4
and 5.

You can also use the {\tt service} command to run this script manually, e.g:

\verb_# service xendomains start_

Starts all the domains with config files under /etc/xen/auto/.

\verb_# service xendomains stop_

Shuts down ALL running Xen domains.


\chapter{Domain management tasks}

The previous chapter described a simple example of how to configure
and start a domain.  This chapter summarises the tools available to
manage running domains.

\section{Command line management}

Command line management tasks are also performed using the {\tt xm}
tool.  For online help for the commands available, type:\\
\verb_# xm help_

\subsection{Basic management commands}

The most important {\tt xm} commands are: \\
\verb_# xm list_ : Lists all domains running. \\
\verb_# xm consoles_ : Gives information about the domain consoles. \\
\verb_# xm console_: open a console to a domain.
e.g. \verb_# xm console 1_ (open console to domain 1)

\subsection{\tt xm list}

The output of {\tt xm list} is in rows of the following format:\\
\verb_name domid memory cpu state cputime console_

\begin{description}
\item[name]  The descriptive name of the virtual machine.
\item[domid] The number of the domain ID this virtual machine is running in.
\item[memory] Memory size in megabytes.
\item[cpu]   The CPU this domain is running on.
\item[state] Domain state consists of 5 fields:
  \begin{description}
  \item[r] running
  \item[b] blocked
  \item[p] paused
  \item[s] shutdown
  \item[c] crashed
  \end{description}
\item[cputime] How much CPU time (in seconds) the domain has used so far.
\item[console] TCP port accepting connections to the domain's console.
\end{description}

The {\tt xm list} command also supports a long output format when the
{\tt -l} switch is used.  This outputs the fulls details of the
running domains in Xend's SXP configuration format.

For example, suppose the system is running the ttylinux domain as
described earlier.  The list command should produce output somewhat
like the following:
\begin{verbatim}
# xm list
Name              Id  Mem(MB)  CPU  State  Time(s)  Console
Domain-0           0      251    0  r----    172.2        
ttylinux           5       63    0  -b---      3.0    9605
\end{verbatim}

Here we can see the details for the ttylinux domain, as well as for
domain 0 (which of course is always running).  Note that the console
port for the ttylinux domain is 9605.  This can be connected to by TCP
using a terminal program (e.g. {\tt telnet} or, better, {\tt
xencons}).  The simplest way to connect is to use the {\tt xm console}
command, specifying the domain name or ID.  To connect to the console
of the ttylinux domain, we could use:
\begin{verbatim}
# xm console ttylinux
\end{verbatim}
or:
\begin{verbatim}
# xm console 5
\end{verbatim}

\chapter{Domain filesystem storage}

It is possible to directly export any Linux block device to a virtual,
or to export filesystems / devices to virtual machines using standard
network protocols (e.g. NBD, iSCSI, NFS, etc).  This chapter covers
some of the possibilities.

\section{Warning: Block device sharing}

Block devices should only be shared between domains in a read-only
fashion otherwise the Linux kernels will obviously get very confused
as the file system structure may change underneath them (having the
same partition mounted rw twice is a sure fire way to cause
irreparable damage)!  If you want read-write sharing, export the
directory to other domains via NFS from domain0.

\section{File-backed virtual block devices}

It is possible to use a file in Domain 0 as the primary storage for a
virtual machine.  As well as being convenient, this also has the
advantage that the virtual block device will be {\em sparse} --- space
will only really be allocated as parts of the file are used.  So if a
virtual machine uses only half of its disk space then the file really
takes up half of the size allocated.

For example, to create a 2GB sparse file-backed virtual block device
(actually only consumes 1KB of disk):

\verb_# dd if=/dev/zero of=vm1disk bs=1k seek=2048k count=1_

Make a file system in the disk file: \\
\verb_# mkfs -t ext3 vm1disk_

(when the tool asks for confirmation, answer `y')

Populate the file system e.g. by copying from the current root:
\begin{verbatim}
# mount -o loop vm1disk /mnt
# cp -ax / /mnt
\end{verbatim}
Tailor the file system by editing \path{/etc/fstab},
\path{/etc/hostname}, etc (don't forget to edit the files in the
mounted file system, instead of your domain 0 filesystem, e.g. you
would edit \path{/mnt/etc/fstab} instead of \path{/etc/fstab} ).  For
this example put \path{/dev/sda1} to root in fstab.

Now unmount (this is important!):\\
\verb_# umount /mnt_

In the configuration file set:\\
\verb_disk = ['file:/full/path/to/vm1disk,sda1,w']_

As the virtual machine writes to its `disk', the sparse file will be
filled in and consume more space up to the original 2GB.

\section{NFS Root}

The procedure for using NFS root in a virtual machine is basically the
same as you would follow for a real machine.  NB. the Linux NFS root
implementation is known to have stability problems under high load
(this is not a Xen-specific problem), so this configuration may not be
appropriate for critical servers.

First, populate a root filesystem in a directory on the server machine
--- this can be on another physical machine, or perhaps just another
virtual machine on the same node.

Now, configure the NFS server to export this filesystem over the
network by adding a line to /etc/exports, for instance:

\begin{verbatim}
/export/vm1root      w.x.y.z/m (rw,sync,no_root_squash)
\end{verbatim}

Finally, configure the domain to use NFS root.  In addition to the
normal variables, you should make sure to set the following values in
the domain's configuration file:

\begin{verbatim}
root       = '/dev/nfs'
nfs_server = 'a.b.c.d'       # Substitute the IP for the server here
nfs_root   = '/path/to/root' # Path to root FS on the server machine
\end{verbatim}

The domain will need network access at boot-time, so either statically
configure an IP address (Using the config variables {\tt ip}, {\tt
netmask}, {\tt gateway}, {\tt hostname}) or enable DHCP ({\tt
dhcp='dhcp'}).

\section{LVM-backed virtual block devices}

XXX Put some simple examples here - would be nice if an LVM user could
contribute some, although obviously users would have to read the LVM
docs to do advanced stuff.

\part{Quick Reference}

\chapter{Domain Configuration Files}
\label{cha:config}

XXX Could use a little explanation about possible values

Xen configuration files contain the following standard variables:

\begin{description}
\item[kernel] Path to the kernel image (on the server).
\item[ramdisk] Path to a ramdisk image (optional).
% \item[builder] The name of the domain build function (e.g. {\tt'linux'} or {\tt'netbsd'}.
\item[memory] Memory size in megabytes.
\item[cpu] CPU to assign this domain to.
\item[nics] Number of virtual network interfaces.
\item[vif] List of MAC addresses (random addresses are assigned if not given).
\item[disk] Regions of disk to export to the domain.
\item[dhcp] Set to {\tt 'dhcp'} if you want to DHCP allocate the IP address.
\item[netmask] IP netmask.
\item[gateway] IP address for the gateway (if any).
\item[hostname] Set the hostname for the virtual machine.
\item[root] Set the root device.
\item[nfs\_server] IP address for the NFS server.
\item[nfs\_root] Path of the root filesystem on the NFS server.
\item[extra] Extra string to append to the kernel command line.
\item[restart] Three possible options:
  \begin{description}
  \item[always] Always restart the domain, no matter what
                its exit code is.
  \item[never]  Never restart the domain.
  \item[onreboot] (restart the domain if it requests reboot).
  \end{description}
\end{description}

It is also possible to include Python scripting commands in
configuration files.  This is done in the \path{xmdefconfig} file in
order to handle the {\tt vmid} variable.


\chapter{Xend (Node control daemon)}
\label{cha:xend}

The Xen Daemon (Xend) performs system management functions related to
virtual machines.  It forms a central point of control for a machine
and can be controlled using an HTTP-based protocol.  Xend must be
running in order to start and manage virtual machines.

Xend must be run as root because it needs access to privileged system
management functions.  A small set of commands may be issued on the
Xend command line:

\begin{tabular}{ll}
\verb_# xend start_ & start Xend, if not already running \\
\verb_# xend stop_  & stop Xend if already running       \\
\verb_# xend restart_ & restart Xend if running, otherwise start it \\
\end{tabular}

A SysV init script called {\tt xend} is provided to start Xend at boot
time.  {\tt make install} installs this script in {\path{/etc/init.d}.
To enable it, you have to make symbolic links in the appropriate
runlevel directories or use the {\tt chkconfig} tool, where available.

Once Xend is running, more sophisticated administration can be done
using the xm tool (see Chapter~\ref{cha:xm}) and the experimental
Xensv web interface (see Chapter~\ref{cha:xensv}).

\chapter{The xm tool}
\label{cha:xm}

The xm tool is the primary tool for managing Xen from the console.
The general format of an xm command line is:

\begin{verbatim}
# xm command [switches] [arguments] [variables]
\end{verbatim}

The available {\em switches } and {\em arguments} are dependent on the
{\em command} chosen.  The {\em variables} may be set using
declarations of the form {\tt variable=value} and command line
declarations override any of the values in the configuration file
being used, including the standard variables described above and any
custom variables (for instance, the \path{xmdefconfig} file uses a
{\tt vmid} variable).

The available commands are as follows:

\begin{description}
\item[balloon] Request a domain to adjust its memory footprint.
\item[create] Create a new domain.
\item[destroy] Kill a domain immediately.
\item[list] List running domains.
\item[shutdown] Ask a domain to shutdown.
\item[dmesg] Fetch the Xen (not Linux!) boot output.
\item[consoles] Lists the available consoles.
\item[console] Connect to the console for a domain.
\item[help] Get help on xm commands.
\item[save] Suspend a domain to disk.
\item[restore] Restore a domain from disk.
\item[pause] Pause a domain's execution.
\item[unpause] Unpause a domain.
\item[pincpu] Pin a domain to a CPU.
\item[bvt] Set BVT scheduler parameters for a domain.
\item[bvt\_ctxallow] Set the BVT context switching allowance for the system.
\item[atropos] Set the atropos parameters for a domain.
\item[rrobin] Set the round robin time slice for the system.
\item[info] Get information about the Xen host.
\item[call] Call a Xend HTTP API function directly.
\end{description}

For a detailed overview of switches, arguments and variables to each command
try
\begin{verbatim}
# xm help command
\end{verbatim}

\chapter{Xensv (Web control interface)}
\label{cha:xensv}

Xensv is the experimental web control interface for managing a Xen
machine.  It can be used to perform some (but not yet all) of the
management tasks that can be done using the xm tool.

It can be started using:\\ \verb_# xensv start_ \\ and
stopped using: \verb_# xensv stop_ \\ It will automatically start Xend
if it is not already running.

By default, Xensv will serve out the web interface on port 8080.  This
can be changed by editing {\tt
/usr/lib/python2.3/site-packages/xen/sv/params.py}.

Once Xensv is running, the web interface can be used to manage running
domains and provides a user friendly domain creation wizard.



\chapter{Glossary}

\begin{description}
\item[Atropos]             One of the CPU schedulers provided by Xen.
                           Atropos provides domains with absolute shares
                           of the CPU, with timeliness guarantees and a
                           mechanism for sharing out `slack time'.

\item[BVT]                 The BVT scheduler is used to give proportional
                           fair shares of the CPU to domains.

\item[Exokernel]           A minimal piece of privileged code, similar to
                           a {\bf microkernel} but providing a more
                           `hardware-like' interface to the tasks it
                           manages.  This is similar to a paravirtualising
                           VMM like {\bf Xen} but was designed as a new
                           operating system structure, rather than
                           specifically to run multiple conventional OSs.

\item[Domain]              A domain is the execution context that
                           contains a running { \bf virtual machine }.
                           The relationship between virtual machines
                           and domains on Xen is similar to that between
                           programs and processes in an operating
                           system: a virtual machine is a persistent
                           entity that resides on disk (somewhat like
                           a program).  When it is loaded for execution,
                           it runs in a domain.  Each domain has a
                           { \bf domain ID }.

\item[Domain 0]            The first domain to be started on a Xen
                           machine.  Domain 0 is responsible for managing
                           the system.

\item[Domain ID]           A unique identifier for a { \bf domain },
                           analogous to a process ID in an operating
                           system.  Apart from domain

\item[Full virtualisation] An approach to virtualisation which
                           requires no modifications to the hosted
                           operating system, providing the illusion of
                           a complete system of real hardware devices.

\item[Hypervisor]          An alternative term for { \bf VMM }, used
                           because it means `beyond supervisor',
                           since it is responsible for managing multiple
                           `supervisor' kernels.

\item[Live migration]      A technique for moving a running virtual
                           machine to another physical host, without
                           stopping it or the services running on it.

\item[Microkernel]         A small base of code running at the highest
                           hardware privilege level.  A microkernel is
                           responsible for sharing CPU and memory (and
                           sometimes other devices) between less
                           privileged tasks running on the system.
                           This is similar to a VMM, particularly a
                           {\bf paravirtualising} VMM but typically
                           addressing a different problem space and
                           providing different kind of interface.

\item[NetBSD/Xen]          A port of NetBSD to the Xen architecture.

\item[Paravirtualisation]  An approach to virtualisation which requires
                           modifications to the operating system in
                           order to run in a virtual machine.  Xen
                           uses paravirtualisation but preserves
                           binary compatibility for user space
                           applications.

\item[Shadow pagetables]   A technique for hiding the layout of machine
                           memory from a virtual machine's operating
                           system.  Used in some {\bf VMM}s to provide
                           the illusion of contiguous physical memory,
                           in Xen this is used during
                           {\bf live migration}.

\item[Virtual Machine]     The environment in which a hosted operating
                           system runs, providing the abstraction of a
                           dedicated machine.  A virtual machine may
                           be identical to the underlying hardware (as
                           in { \bf full virtualisation }, or it may
                           differ, as in { \bf paravirtualisation }.

\item[VMM]                 Virtual Machine Monitor - the software that
                           allows multiple virtual machines to be
                           multiplexed on a single physical machine.

\item[Xen]                 Xen is a paravirtualising virtual machine
                           monitor, developed primarily by the
                           Systems Research Group at the University
                           of Cambridge Computer Laboratory.

\item[XenLinux]            Official name for the port of the Linux kernel
                           that runs on Xen.

\end{description}

\part{Advanced Topics}

\chapter{Advanced Network Configuration}

For simple systems with a single ethernet interface with a simple
configuration, the default installation should work `out of the
box'.  More complicated network setups, for instance with multiple
ethernet interfaces and / or existing bridging setups will require
some special configuration.

The purpose of this chapter is to describe the mechanisms provided by
xend to allow a flexible configuration for Xen's virtual networking.

\section{Xen networking scripts}

Xen's virtual networking is configured by 3 shell scripts.  These are
called automatically by Xend when certain events occur, with arguments
to the scripts providing further contextual information.  These
scripts are found by default in \path{/etc/xen}.  The names and
locations of the scripts can be configured in \path{xend-config.sxp}.

\subsection{\path{network}}

This script is called once when Xend is started and once when Xend is
stopped.  Its job is to do any advance preparation required for the
Xen virtual network when Xend starts and to do any corresponding
cleanup when Xend exits.

In the default configuration, this script creates the bridge
`xen-br0' and moves eth0 onto that bridge, modifying the routing
accordingly.

In configurations where the bridge already exists, this script could
be replaced with a link to \path{/bin/true} (for instance).

When Xend exits, this script is called with the {\tt stop} argument,
which causes it to delete the Xen bridge and remove {\tt eth0} from
it, restoring the normal IP and routing configuration.

\subsection{\path{vif-bridge}}

This script is called for every domain virtual interface.  This should
do things like configuring firewalling rules for that interface and
adding it to the appropriate bridge.

By default, this adds and removes VIFs on the default Xen bridge.
This script can be customized to properly deal with more complicated
bridging setups.

\chapter{Advanced Scheduling Configuration}

\section{Scheduler selection}

Xen offers a boot time choice between multiple schedulers.  To select
a scheduler, pass the boot parameter { \tt sched=sched\_name } to Xen,
substituting the appropriate scheduler name.  Details of the schedulers
and their parameters are included below; future versions of the tools
will provide a higher-level interface to these tools.

It is expected that system administrators configure their system to
use the scheduler most appropriate to their needs.  Currently, the BVT
scheduler is the recommended choice, since the Atropos scheduler is
not finished.

\section{Borrowed Virtual Time}

{\tt sched=bvt } (the default) \\ 

BVT provides proportional fair shares of the CPU time.  It has been
observed to penalise domains that block frequently (e.g. IO intensive
domains), but this can be compensated by using warping. 

\subsection{Global Parameters}

\begin{description}
\item[ctx\_allow]
  the context switch allowance is similar to the "quantum"
  in traditional schedulers.  It is the minimum time that
  a scheduled domain will be allowed to run before being
  pre-empted.  This prevents thrashing of the CPU.
\end{description}

\subsection{Per-domain parameters}

\begin{description}
\item[mcuadv]
  the MCU (Minimum Charging Unit) advance determines the
  proportional share of the CPU that a domain receives.  It
  is set inversely proportionally to a domain's sharing weight.
\item[warp]
  the amount of "virtual time" the domain is allowed to warp
  backwards
\item[warpl]
  the warp limit is the maximum time a domain can run warped for
\item[warpu]
  the unwarp requirement is the minimum time a domain must
  run unwarped for before it can warp again
\end{description}

\section{Atropos}

{\tt sched=atropos } \\

Atropos is a Soft Real Time scheduler.  It provides guarantees about
absolute shares of the CPU (with a method for optionally sharing out
slack CPU time on a best-effort basis) and can provide timeliness
guarantees for latency-sensitive domains.

Every domain has an associated period and slice.  The domain should
receive 'slice' nanoseconds every 'period' nanoseconds.  This allows
the administrator to configure both the absolute share of the CPU a
domain receives and the frequency with which it is scheduled.  When
domains unblock, their period is reduced to the value of the latency
hint (the slice is scaled accordingly so that they still get the same
proportion of the CPU).  For each subsequent period, the slice and
period times are doubled until they reach their original values.

Note: don't overcommit the CPU when using Atropos (i.e. don't reserve
more CPU than is available - the utilisation should be kept to
slightly less than 100% in order to ensure predictable behaviour).

\subsection{Per-domain parameters}

\begin{description}
\item[slice]
  The length of time per period that a domain is guaranteed.
\item[period]
  The period over which a domain is guaranteed to receive
  its slice of CPU time.
\item[latency]
  The latency hint is used to control how soon after
  waking up a domain should be scheduled.
\item[xtratime]
  This is a true (1) / false (0) flag that specifies whether
  a domain should be allowed a share of the system slack time.
\end{description}

\section{Round Robin}

{\tt sched=rrobin } \\

The Round Robin scheduler is included as a simple demonstration of
Xen's internal scheduler API.  It is not intended for production use
--- the other schedulers included are all more general and should give
higher throughput.

\subsection{Global parameters}

\begin{description}
\item[rr\_slice]
  The maximum time each domain runs before the next
  scheduling decision is made.
\end{description}

\chapter{Privileged domains}

There are two possible types of privileges:  IO privileges and
administration privileges.

\section{Driver domains (IO Privileges)}

IO privileges can be assigned to allow a domain to drive PCI devices
itself.  This is used to support driver domains.

Setting backend privileges is currently only supported in SXP format
config files (??? is this true - there's nothing in xmdefconfig,
anyhow).  To allow a domain to function as a backend for others,
somewhere within the {\tt vm} element of its configuration file must
be a {\tt backend} element of the form {\tt (backend ({\em type}))}
where {\tt \em type} may be either {\tt netif} or {\tt blkif},
according to the type of virtual device this domain will service.
After this domain has been built, Xend will connect all new and
existing {\em virtual} devices (of the appropriate type) to that
backend.

Note that:
\begin{itemize}
\item a block backend cannot import virtual block devices from other
domains
\item a network backend cannot import virtual network devices from
other domains
\end{itemize}

Thus (particularly in the case of block backends, which cannot import
a virtual block device as their root filesystem), you may need to boot
a backend domain from a ramdisk or a network device.

The privilege to drive PCI devices may also be specified on a
per-device basis.  Xen will assign the minimal set of hardware
privileges to a domain that are required to control its devices.  This
can be configured in either format of configuration file:

\begin{itemize}
\item SXP Format:
  Include {\tt device} elements
  {\tt (device (pci (bus {\em x}) (dev {\em y}) (func {\em z}))) } \\
  inside the top-level {\tt vm} element.  Each one specifies the address
  of a device this domain is allowed to drive ---
  the numbers {\em x},{\em y} and {\em z} may be in either decimal or
  hexadecimal format.
\item Flat Format: Include a list of PCI device addresses of the
  format: \\ {\tt pci = ['x,y,z', ...] } \\ where each element in the
  list is a string specifying the components of the PCI device
  address, separated by commas.  The components ({\tt \em x}, {\tt \em
  y} and {\tt \em z}) of the list may be formatted as either decimal
  or hexadecimal.
\end{itemize}

\section{Administration Domains}

Administration privileges allow a domain to use the `dom0
operations' (so called because they are usually available only to
domain 0).  A privileged domain can build other domains, set scheduling
parameters, etc.

% Support for other administrative domains is not yet available...

\chapter{Debugging}

Xen has a set of debugging features that can be useful to try and
figure out what's going on. Hit 'h' on the serial line (if you
specified a baud rate on the Xen command line) or ScrollLock-h on the
keyboard to get a list of supported commands.

If you have a crash you'll likely get a crash dump containing an EIP
(PC) which, along with an 'objdump -d image', can be useful in
figuring out what's happened.  Debug a Xenlinux image just as you
would any other Linux kernel.

We supply a handy debug terminal program which you can find in
/usr/local/src/xen-2.0.bk/tools/misc/miniterm/
This should be built and executed on another machine that is connected
via a null modem cable. Documentation is included.
Alternatively, if the Xen machine is connected to a serial-port server
then we supply a dumb TCP terminal client, {\tt xencons}.

\chapter{Xen build options}

For most users, the default build of Xen will be adequate.  For some
advanced uses, Xen provides a number of build-time options:

At build time, these options should be set as environment variables or
passed on make's command-line.  For example:

\begin{verbatim}
export option=y; make
option=y make
make option1=y option2=y
\end{verbatim}

\section{List of options}

{\bf verbose=y }\\
Enable debugging messages when Xen detects an unexpected condition.
Also enables console output from all domains. \\
{\bf debug=y }\\
Enable debug assertions.  Implies {\bf verbose=y }.
(Primarily useful for tracing bugs in Xen).        \\
{\bf debugger=y }\\
Enable the in-Xen pervasive debugger (PDB).
This can be used to debug Xen, guest OSes, and
applications. For more information see the 
XenDebugger-HOWTO.                                 \\
{\bf perfc=y }\\
Enable performance-counters for significant events
within Xen. The counts can be reset or displayed
on Xen's console via console control keys.          \\
{\bf trace=y }\\
Enable per-cpu trace buffers which log a range of
events within Xen for collection by control
software.  For more information see the chapter on debugging,
in the Xen Interface Manual.

\chapter{Boot options}

\section{Xen boot options}

These options are used to configure Xen's behaviour at runtime.  They
should be appended to Xen's command line, either manually or by
editing \path{grub.conf}.

{\bf ignorebiostables }\\
 Disable parsing of BIOS-supplied tables. This may help with some
 chipsets that aren't fully supported by Xen. If you specify this
 option then ACPI tables are also ignored, and SMP support is
 disabled. \\

{\bf noreboot } \\
 Don't reboot the machine automatically on errors.  This is
 useful to catch debug output if you aren't catching console messages
 via the serial line. \\

{\bf nosmp } \\
 Disable SMP support.
 This option is implied by 'ignorebiostables'. \\

{\bf noacpi } \\
 Disable ACPI tables, which confuse Xen on some chipsets.
 This option is implied by 'ignorebiostables'. \\

{\bf watchdog } \\
 Enable NMI watchdog which can report certain failures. \\

{\bf noht } \\
 Disable Hyperthreading. \\

{\bf badpage=$<$page number$>$[,$<$page number$>$] } \\
 Specify a list of pages not to be allocated for use 
 because they contain bad bytes. For example, if your
 memory tester says that byte 0x12345678 is bad, you would
 place 'badpage=0x12345' on Xen's command line (i.e., the
 last three digits of the byte address are not
 included!). \\

{\bf com1=$<$baud$>$,DPS[,$<$io\_base$>$,$<$irq$>$] \\
 com2=$<$baud$>$,DPS[,$<$io\_base$>$,$<$irq$>$] } \\
 Xen supports up to two 16550-compatible serial ports.
 For example: 'com1=9600,8n1,0x408,5' maps COM1 to a
 9600-baud port, 8 data bits, no parity, 1 stop bit,
 I/O port base 0x408, IRQ 5.
 If the I/O base and IRQ are standard (com1:0x3f8,4;
 com2:0x2f8,3) then they need not be specified. \\

{\bf console=$<$specifier list$>$ } \\
 Specify the destination for Xen console I/O.
 This is a comma-separated list of, for example:
\begin{description}
 \item[vga]  use VGA console and allow keyboard input
 \item[com1] use serial port com1
 \item[com2H] use serial port com2. Transmitted chars will
   have the MSB set. Received chars must have
   MSB set.
 \item[com2L] use serial port com2. Transmitted chars will
   have the MSB cleared. Received chars must
   have MSB cleared.
\end{description}
 The latter two examples allow a single port to be
 shared by two subsystems (e.g. console and
 debugger). Sharing is controlled by MSB of each
 transmitted/received character.
 [NB. Default for this option is 'com1,tty'] \\

{\bf conswitch=$<$switch-char$><$auto-switch-char$>$ } \\
 Specify how to switch serial-console input between
 Xen and DOM0. The required sequence is CTRL-<switch-char>
 pressed three times. Specifying '`' disables switching.
 The <auto-switch-char> specifies whether Xen should
 auto-switch input to DOM0 when it boots -- if it is 'x'
 then auto-switching is disabled.  Any other value, or
 omitting the character, enables auto-switching.
 [NB. Default for this option is 'a'] \\

{\bf nmi=xxx } \\
 Specify what to do with an NMI parity or I/O error. \\
 'nmi=fatal':  Xen prints a diagnostic and then hangs. \\
 'nmi=dom0':   Inform DOM0 of the NMI. \\
 'nmi=ignore': Ignore the NMI. \\

{\bf dom0\_mem=xxx } \\
 Set the maximum amount of memory for domain0. \\

{\bf tbuf\_size=xxx } \\
 Set the size of the per-cpu trace buffers, in pages
 (default 1).  Note that the trace buffers are only
 enabled in debug builds.  Most users can ignore
 this feature completely. \\

{\bf sched=xxx } \\
 Select the CPU scheduler Xen should use.  The current
 possibilities are 'bvt', 'atropos' and 'rrobin'.  The
 default is 'bvt'.  For more information see
 Sched-HOWTO.txt. \\

{\bf pci\_dom0\_hide=(xx.xx.x)(yy.yy.y)... } \\
Hide selected PCI devices from domain 0 (for instance, to stop it
taking ownership of them so that they can be driven by another
domain).  Device IDs should be given in hex format.  Bridge devices do
not need to be hidden --- they are hidden implicitly, since guest OSes
do not need to configure them.

\section{XenLinux Options}

{\bf xencons=xxx}
Specify the device node to
which the Xen virtual console driver is attached: \\
 'xencons=off': disable virtual console \\
 'xencons=tty': attach console to /dev/tty1 (tty0 at boot-time) \\
 'xencons=ttyS': attach console to /dev/ttyS0\\
The default is ttyS for dom0 and tty for all other domains.

\chapter{Further Support}

If you have questions that are not answered by this manual, the
sources of information listed below may be of interest to you.  Note
that bug reports, suggestions and contributions related to the
software (or the documentation) should be sent to the Xen developers'
mailing list (address below).

\section{Other documentation}

For developers interested in porting operating systems to Xen, the
{\em Xen Interface Manual} is distributed in the \path{docs/}
directory of the Xen source distribution.  Various HOWTOs are
available in \path{docs/HOWTOS} but this content is being integrated
into this manual.

\section{Online references}

The official Xen web site is found at: \\
{\tt
http://www.cl.cam.ac.uk/Research/SRG/netos/xen/] }.

Links to other
documentation sources are listed at: \\ {\tt
http://www.cl.cam.ac.uk/Research/SRG/netos/xen/documentation.html}.

\section{Mailing lists}

There are currently two official Xen mailing lists:

\begin{description}
\item[xen-devel@lists.sourceforge.net] Used for development
discussions and requests for help.  Subscribe at: \\
{\tt http://lists.sourceforge.net/mailman/listinfo/xen-devel}
\item[xen-announce@lists.sourceforge.net] Used for announcements only.
Subscribe at: \\
{\tt http://lists.sourceforge.net/mailman/listinfo/xen-announce}
\item[xen-changelog@lists.sourceforge.net]  Changelog feed
from the unstable and 2.0 trees - developer oriented.  Subscribe at: \\
{\tt http://lists.sourceforge.net/mailman/listinfo/xen-changelog}
\end{description}

Although there is no specific user support list, the developers try to
assist users who post on xen-devel.  As the bulk of traffic on this
list increases, a dedicated user support list may be introduced.

\appendix

\chapter{Installing Debian}

The Debian project provides a tool called {\tt debootstrap} which
allows a base Debian system to be installed into a filesystem without
requiring the host system to have any Debian-specific software (such
as {\tt apt}).

Here's some info how to install Debian 3.1 (Sarge) for an unprivileged
Xen domain:

\begin{enumerate}
\item Set up Xen 2.0 and test that it's working, as described earlier in
      this manual.

\item Create disk images for root-fs and swap (alternatively, you
      might create dedicated partitions, LVM logical volumes, etc. if
      that suits your setup).
\begin{verbatim}  
dd if=/dev/zero of=/path/diskimage bs=1024k count=size_in_mbytes
dd if=/dev/zero of=/path/swapimage bs=1024k count=size_in_mbytes
\end{verbatim}
      If you're going to use this filesystem / diskimage only as a
      `template' for other vm diskimages, something like 300 MB should
      be enough.. (of course it depends what kind of packages you are
      planning to install to the template)

\item Create the filesystem and initialise the swap image
\begin{verbatim}
mkfs.ext3 /path/diskimage
mkswap /path/swapimage
\end{verbatim}

\item Mount the diskimage for installation
\begin{verbatim}
mount -o loop /path/diskimage /mnt/disk
\end{verbatim}

\item Install {\tt debootstrap}

Make sure you have debootstrap installed on the host.  If you are
running Debian sarge (3.1 / testing) or unstable you can install it by
running {\tt apt-get install debootstrap}.  Otherwise, it can be
downloaded from the Debian project website.

\item Install debian base to the diskimage:
\begin{verbatim}
debootstrap --arch i386 sarge /mnt/disk  \
            http://ftp.<countrycode>.debian.org/debian
\end{verbatim}

You can use any other Debian http/ftp mirror you want.

\item When debootstrap completes successfully, modify settings:
\begin{verbatim}
chroot /mnt/disk /bin/bash
\end{verbatim}

Edit the following files using vi or nano and make needed changes:
\begin{verbatim}
/etc/hostname
/etc/hosts
/etc/resolv.conf
/etc/network/interfaces
/etc/networks
\end{verbatim}

Set up access to the services, edit:
\begin{verbatim}
/etc/hosts.deny
/etc/hosts.allow
/etc/inetd.conf
\end{verbatim}

Add Debian mirror to:   
\begin{verbatim}
/etc/apt/sources.list
\end{verbatim}

Create fstab like this:
\begin{verbatim}
/dev/sda1       /       ext3    errors=remount-ro       0       1
/dev/sda2       none    swap    sw                      0       0
proc            /proc   proc    defaults                0       0
\end{verbatim}

Logout

\item      Umount the diskimage
\begin{verbatim}
umount /mnt/disk
\end{verbatim}

\item Create Xen 2.0 configuration file for the new domain. You can
        use the example-configurations coming with xen as a template.

        Make sure you have the following set up:
\begin{verbatim}
disk = [ 'file:/path/diskimage,sda1,w', 'file:/path/swapimage,sda2,w' ]
root = "/dev/sda1 ro"
\end{verbatim}

\item Start the new domain
\begin{verbatim}
xm create -f domain_config_file
\end{verbatim}

Check that the new domain is running:
\begin{verbatim}
xm list
\end{verbatim}

\item   Attach to the console of the new domain.
        You should see something like this when starting the new domain:

\begin{verbatim}
Started domain testdomain2, console on port 9626
\end{verbatim}
        
        There you can see the ID of the console: 26. You can also list
        the consoles with {\tt xm consoles"}. (ID is the last two
        digits of the portnumber.)

        Attach to the console:

\begin{verbatim}
xm console 26
\end{verbatim}

        or by telnetting to the port 9626 of localhost (the xm console
        progam works better).

\item   Log in and run base-config

        As a default there's no password for the root.

        Check that everything looks OK, and the system started without
        errors.  Check that the swap is active, and the network settings are
        correct.

        Run {\tt /usr/sbin/base-config} to set up the Debian settings.

        Set up the password for root using passwd.

\item     Done. You can exit the console by pressing {\tt Ctrl + ]}

\end{enumerate}

If you need to create new domains, you can just copy the contents of
the `template'-image to the new disk images, either by mounting the
template and the new image, and using {\tt cp -a} or {\tt tar} or by
simply copying the image file.  Once this is done, modify the
image-specific settings (hostname, network settings, etc).

\chapter{Installing Xen / XenLinux on Redhat / Fedora}

When using Xen / Xenlinux on a standard Linux distribution there are
a couple of things to watch out for:

Note that, because domains>0 don't have any privileged access at all,
certain commands in the default boot sequence will fail e.g. attempts
to update the hwclock, change the console font, update the keytable
map, start apmd (power management), or gpm (mouse cursor).  Either
ignore the errors (they should be harmless), or remove them from the
startup scripts.  Deleting the following links are a good start:
S24pcmcia S09isdn S17keytable S26apmd S85gpm.

If you want to use a single root file system that works cleanly for
domain0 and domains>0, a useful trick is to use different 'init' run
levels. For example, on the Xen Demo CD we use run level 3 for domain
0, and run level 4 for domains>0. This enables different startup
scripts to be run in depending on the run level number passed on the
kernel command line.

If you're going to use NFS root files systems mounted either from an
external server or from domain0 there are a couple of other gotchas.
The default /etc/sysconfig/iptables rules block NFS, so part way
through the boot sequence things will suddenly go dead.

If you're planning on having a separate NFS /usr partition, the RH9
boot scripts don't make life easy - they attempt to mount NFS file
systems way to late in the boot process. The easiest way I found to do
this was to have a '/linuxrc' script run ahead of /sbin/init that
mounts /usr:

\begin{verbatim}
 #!/bin/bash
 /sbin/ipconfig lo 127.0.0.1
 /sbin/portmap
 /bin/mount /usr
 exec /sbin/init "$@" <>/dev/console 2>&1
\end{verbatim}

The one slight complication with the above is that /sbib/portmap is
dynamically linked against /usr/lib/libwrap.so.0 Since this is in
/usr, it won't work. This can be solved by copying the file (and link)
below the /usr mount point, and just let the file be 'covered' when
the mount happens.

In some installations, where a shared read-only /usr is being used, it
may be desirable to move other large directories over into the
read-only /usr. For example, you might replace /bin /lib and /sbin
with links into /usr/root/bin /usr/root/lib and /usr/root/sbin
respectively. This creates other problems for running the /linuxrc
script, requiring bash, portmap, mount, ifconfig, and a handful of
other shared libraries to be copied below the mount point - little
statically linked C program would solve this problem.


\end{document}


%% Other stuff without a home

%% Instructions Re Python API

%% Other Control Tasks using Python
%% ================================

%% A Python module 'Xc' is installed as part of the tools-install
%% process. This can be imported, and an 'xc object' instantiated, to
%% provide access to privileged command operations:

%% # import Xc
%% # xc = Xc.new()
%% # dir(xc)
%% # help(xc.domain_create)

%% In this way you can see that the class 'xc' contains useful
%% documentation for you to consult.

%% A further package of useful routines (xenctl) is also installed:

%% # import xenctl.utils
%% # help(xenctl.utils)

%% You can use these modules to write your own custom scripts or you can
%% customise the scripts supplied in the Xen distribution.



% Explain about AGP GART


%% If you're not intending to configure the new domain with an IP address
%% on your LAN, then you'll probably want to use NAT. The
%% 'xen_nat_enable' installs a few useful iptables rules into domain0 to
%% enable NAT. [NB: We plan to support RSIP in future]




%% Installing the file systems from the CD
%% =======================================

%% If you haven't got an existing Linux installation onto which you can
%% just drop down the Xen and Xenlinux images, then the file systems on
%% the CD provide a quick way of doing an install. However, you would be
%% better off in the long run doing a proper install of your preferred
%% distro and installing Xen onto that, rather than just doing the hack
%% described below:

%% Choose one or two partitions, depending on whether you want a separate
%% /usr or not. Make file systems on it/them e.g.: 
%%   mkfs -t ext3 /dev/hda3
%%   [or mkfs -t ext2 /dev/hda3 && tune2fs -j /dev/hda3 if using an old
%% version of mkfs]

%% Next, mount the file system(s) e.g.:
%%   mkdir /mnt/root && mount /dev/hda3 /mnt/root
%%   [mkdir /mnt/usr && mount /dev/hda4 /mnt/usr]
  
%% To install the root file system, simply untar /usr/XenDemoCD/root.tar.gz:
%%   cd /mnt/root && tar -zxpf /usr/XenDemoCD/root.tar.gz

%% You'll need to edit /mnt/root/etc/fstab to reflect your file system
%% configuration. Changing the password file (etc/shadow) is probably a
%% good idea too.

%% To install the usr file system, copy the file system from CD on /usr,
%% though leaving out the "XenDemoCD" and "boot" directories:
%%   cd /usr && cp -a X11R6 etc java libexec root src bin dict kerberos local sbin tmp doc include lib man share /mnt/usr

%% If you intend to boot off these file systems (i.e. use them for
%% domain 0), then you probably want to copy the /usr/boot directory on
%% the cd over the top of the current symlink to /boot on your root
%% filesystem (after deleting the current symlink) i.e.:
%%   cd /mnt/root ; rm boot ; cp -a /usr/boot .<|MERGE_RESOLUTION|>--- conflicted
+++ resolved
@@ -57,7 +57,6 @@
 Contributions of material, suggestions and corrections are welcome.
 }
 
-<<<<<<< HEAD
 \vspace{5mm}
 
 Xen is a { \em paravirtualising } virtual machine monitor (VMM), or
@@ -65,13 +64,6 @@
 execute multiple virtual machines on a single physical system with
 close-to-native performance.  The virtual machine technology
 facilitates enterprise-grade functionality, including:
-=======
-Xen is a { \em paravirtualising } virtual machine monitor (VMM) or
-`Hypervisor' for the x86 processor architecture.  Xen can securely
-multiplex heterogeneous virtual machines on a single physical with
-near-native performance.  The virtual machine technology facilitates
-enterprise-grade functionality, including:
->>>>>>> 60eba9b0
 
 \begin{itemize}
 \item Virtual machines with performance nearly identical to native
@@ -126,7 +118,6 @@
       drivers to achieve good hardware support.
 \end{description}
 
-<<<<<<< HEAD
 \section{Structure of a Xen-Based System}
 
 A Xen system has multiple layers, the lowest and most privileged of
@@ -136,11 +127,6 @@
 Xen to make effective use of the available physical CPUs.  Each guest
 OS manages its own applications, which includes responsibility for
 scheduling each application within the time allotted to the VM by Xen.
-=======
-\section{Features}
-
-\subsection{High level structure}
->>>>>>> 60eba9b0
 
 The first domain, {\em Domain 0}, is created automatically when the
 system boots and has special management privileges. Domain 0 builds
@@ -148,79 +134,15 @@
 suspend, resume and migration of virtual machines. Where one is
 required, the X server is also run in domain 0.
 
-<<<<<<< HEAD
-=======
-One of the domains --- { \em Domain 0 } --- is privileged.  It is
-started by Xen at system boot and is responsible for initialising and
-managing the whole machine.  Domain 0 builds other domains and manages
-their virtual devices.  It also performs suspend, resume and
-migration of other virtual machines.  Where it is used, the X server
-is also run in domain 0.
-
->>>>>>> 60eba9b0
 Within Domain 0, a process called `Xend' runs to manage the system.
 Xend is responsible for managing virtual machines and providing access
 to their consoles.  Commands are issued to Xend over an HTTP
 interface, either from a command-line tool or from a web browser.
 
-<<<<<<< HEAD
 \section{Hardware Support}
 
 Xen currently runs only on the x86 architecture (however, ports to other
 architectures, including x86/64 and IA64, are in progress).
-=======
-XXX need diagram(s) here to make this make sense
-
-\subsection{Paravirtualisation}
-
-Paravirtualisation allows very high performance virtual machine
-technology, even on architectures (like x86) which are traditionally
-hard to virtualise.
-
-Paravirtualisation requires guest operating systems to be { \em ported
-} to run on the VMM.  This process is similar to a port of an
-operating system to a new hardware platform.  Although operating
-system kernels must explicitly support Xen in order to run in a
-virtual machine, { \em user space applications and libraries
-do not require modification }.
-
-\subsection{Scalability}
-
-We've successfully booted over 128 copies of Linux on the same machine
-(a dual CPU hyperthreaded Xeon box) but we imagine that it would be
-more normal to use some smaller number, perhaps 10-20.
-
-A common question is `how many virtual machines can I run on hardware
-xyz?'. The answer is very application dependent, but the rule of thumb
-is that you should expect to be able to run the same workload under
-multiple guest OSes that you could run under a single Linux instance,
-with an additional overhead of a few MB per OS instance.  This is
-possible because of the low overhead of Xen's virtualisation strategy.
-
-\subsection{Live Migration}
-
-One key feature in this new release of Xen is `live migration'. This
-enables virtual machines instances to be dynamically moved between
-physical Xen machines, with typical {\em downtimes of just a few tens
-of milliseconds}. The migration is almost imperceptible, even for
-interactive users.
-
-Live migration is very useful for admins that want to take a node down
-for maintenance, or to load balance a large number of virtual machines
-across a cluster.
-
-\section{Hardware Support}
-
-Xen currently runs on the x86 architecture, but could in principle be
-ported to others. In fact, it would have been rather easier to write
-Xen for pretty much any other architecture as x86 is particularly
-tricky to handle. A good description of Xen's design, implementation
-and performance is contained in the October 2003 SOSP paper, available
-at:\\
-{\tt http://www.cl.cam.ac.uk/netos/papers/2003-xensosp.pdf}\\
-Work to port Xen to x86\_64 and IA64 is currently underway.
-
->>>>>>> 60eba9b0
 Xen requires a `P6' or newer processor (e.g. Pentium Pro, Celeron,
 Pentium II, Pentium III, Pentium IV, Xeon, AMD Athlon, AMD Duron).
 Multiprocessor machines are supported, and we also have basic support
@@ -248,18 +170,10 @@
 \section{History}
 
 
-<<<<<<< HEAD
 Xen was originally developed by the Systems Research Group at the
 University of Cambridge Computer Laboratory as part of the XenoServers
 project, funded by UK-EPSRC.
 XenoServers aim to provide a `public infrastructure for
-=======
-`Xen' is a Virtual Machine Monitor (VMM) originally developed by the
-Systems Research Group of the University of Cambridge Computer
-Laboratory, as part of the UK-EPSRC funded XenoServers project.
-
-The XenoServers project aims to provide a `public infrastructure for
->>>>>>> 60eba9b0
 global distributed computing', and Xen plays a key part in that,
 allowing us to efficiently partition a single machine to enable
 multiple independent clients to run their operating systems and
