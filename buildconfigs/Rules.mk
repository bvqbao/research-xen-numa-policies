
include Config.mk

# We expect these two to already be set if people 
# are using the top-level Makefile
DISTDIR	?= $(CURDIR)/dist
DESTDIR	?= $(DISTDIR)/install

ALLKERNELS = $(patsubst buildconfigs/mk.%,%,$(wildcard buildconfigs/mk.*))
ALLSPARSETREES = $(patsubst %-xen-sparse,%,$(wildcard *-xen-sparse))

.PHONY:	mkpatches mrproper

# Setup pristine search path
PRISTINE_SRC_PATH	?= .:..
vpath pristine-% $(PRISTINE_SRC_PATH)

# Expand Linux series to Linux version
LINUX_SERIES	?= 2.6
LINUX_VER	?= $(patsubst linux-%-xen-sparse,%,$(wildcard linux-$(LINUX_SERIES)*-xen-sparse))

# Setup Linux search path
LINUX_SRC_PATH	?= .:..
vpath linux-%.tar.bz2 $(LINUX_SRC_PATH)

# download a pristine Linux kernel tarball if there isn't one in LINUX_SRC_PATH
linux-%.tar.bz2: override _LINUX_VDIR = $(word 1,$(subst ., ,$*)).$(word 2,$(subst ., ,$*))
linux-%.tar.bz2:
	@echo "Cannot find $@ in path $(LINUX_SRC_PATH)"
	wget http://www.kernel.org/pub/linux/kernel/v$(_LINUX_VDIR)/$@ -O./$@

# Expand NetBSD release to NetBSD version
NETBSD_RELEASE  ?= 2.0
NETBSD_VER      ?= $(patsubst netbsd-%-xen-sparse,%,$(wildcard netbsd-$(NETBSD_RELEASE)*-xen-sparse))
NETBSD_CVSSNAP  ?= 20050309

# Setup NetBSD search path
NETBSD_SRC_PATH	?= .:..
vpath netbsd-%.tar.bz2 $(NETBSD_SRC_PATH)

# download a pristine NetBSD tarball if there isn't one in NETBSD_SRC_PATH
netbsd-%-xen-kernel-$(NETBSD_CVSSNAP).tar.bz2:
	@echo "Cannot find $@ in path $(NETBSD_SRC_PATH)"
	wget http://www.cl.cam.ac.uk/Research/SRG/netos/xen/downloads/$@ -O./$@

netbsd-%.tar.bz2: netbsd-%-xen-kernel-$(NETBSD_CVSSNAP).tar.bz2
	ln -fs $< $@

ifeq ($(OS),linux)
OS_VER = $(LINUX_VER)
else
OS_VER = $(NETBSD_VER)
endif

$(patsubst %,pristine-%/.valid-pristine,$(ALLSPARSETREES)) : pristine-%/.valid-pristine: %.tar.bz2
	rm -rf tmp-pristine-$* $(@D)
	mkdir -p tmp-pristine-$*
	tar -C tmp-pristine-$* -jxf $<
	mv tmp-pristine-$*/* $(@D)
	@rm -rf tmp-pristine-$*
	touch $@ # update timestamp to avoid rebuild
<<<<<<< HEAD
	touch $@/.bk_skip
	@rm -rf tmp-$(@F)
=======
>>>>>>> 0dee2d15

PATCHDIRS := $(wildcard patches/*-*)

-include $(patsubst %,%/.makedep,$(PATCHDIRS))

$(patsubst patches/%,patches/%/.makedep,$(PATCHDIRS)): patches/%/.makedep: 
	@echo 'ref-$*/.valid-ref: $$(wildcard patches/$*/*.patch)' >$@

clean::
	rm -f patches/*/.makedep

ref-%/.valid-ref: pristine-%/.valid-pristine
	rm -rf $(@D)
	cp -al $(<D) $(@D)
	[ -d patches/$* ] && \
	  for i in patches/$*/*.patch ; do ( cd $(@D) ; patch -p1 <../$$i || exit 1 ) ; done
	touch $@ # update timestamp to avoid rebuild

%-build:
	$(MAKE) -f buildconfigs/mk.$* build

%-delete:
	$(MAKE) -f buildconfigs/mk.$* delete

%-clean:
	$(MAKE) -f buildconfigs/mk.$* clean

<<<<<<< HEAD
%-config:
	$(MAKE) -f buildconfigs/mk.$* config

%-xen.patch: ref-%
=======
%-xen.patch: ref-%/.valid-ref
>>>>>>> 0dee2d15
	rm -rf tmp-$@
	cp -al $(<D) tmp-$@
	( cd $*-xen-sparse && ./mkbuildtree ../tmp-$@ )	
	diff -Nurp $(<D) tmp-$@ > $@ || true
	rm -rf tmp-$@

%-mrproper: %-mrproper-extra
	rm -rf pristine-$* ref-$* $*.tar.bz2
	rm -rf $*-xen.patch

netbsd-%-mrproper-extra:
	rm -rf netbsd-$*-tools netbsd-$*-tools.tar.bz2
	rm -f netbsd-$*-xen-kernel-$(NETBSD_CVSSNAP).tar.bz2

%-mrproper-extra:
	@: # do nothing

# never delete any intermediate files.
.SECONDARY:<|MERGE_RESOLUTION|>--- conflicted
+++ resolved
@@ -55,15 +55,11 @@
 $(patsubst %,pristine-%/.valid-pristine,$(ALLSPARSETREES)) : pristine-%/.valid-pristine: %.tar.bz2
 	rm -rf tmp-pristine-$* $(@D)
 	mkdir -p tmp-pristine-$*
+	touch $@/.bk_skip
 	tar -C tmp-pristine-$* -jxf $<
 	mv tmp-pristine-$*/* $(@D)
 	@rm -rf tmp-pristine-$*
 	touch $@ # update timestamp to avoid rebuild
-<<<<<<< HEAD
-	touch $@/.bk_skip
-	@rm -rf tmp-$(@F)
-=======
->>>>>>> 0dee2d15
 
 PATCHDIRS := $(wildcard patches/*-*)
 
@@ -91,14 +87,10 @@
 %-clean:
 	$(MAKE) -f buildconfigs/mk.$* clean
 
-<<<<<<< HEAD
 %-config:
 	$(MAKE) -f buildconfigs/mk.$* config
 
-%-xen.patch: ref-%
-=======
 %-xen.patch: ref-%/.valid-ref
->>>>>>> 0dee2d15
 	rm -rf tmp-$@
 	cp -al $(<D) tmp-$@
 	( cd $*-xen-sparse && ./mkbuildtree ../tmp-$@ )	
